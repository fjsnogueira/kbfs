--- conflicted
+++ resolved
@@ -48,12 +48,8 @@
 # Eventually there will be more tests, but let's just start with these for now
 #  - go list ./... | find /V "vendor" > testlist.txt
   - echo github.com/keybase/kbfs/libkbfs > testlist.txt
-<<<<<<< HEAD
   - echo github.com/keybase/kbfs/test >> testlist.txt
-  - for /f %%i in (testlist.txt) do (appveyor AddTest %%i -Outcome Running -Framework gotest -Filename %%i & go test -timeout 30m %%i && appveyor UpdateTest %%i -Outcome Passed -Framework gotest -Filename %%i -Duration 0) || (appveyor UpdateTest %%i -Outcome Failed -Framework gotest -Filename %%i -Duration 0 & exit /b 1) 
-=======
   - for /f %%i in (testlist.txt) do (appveyor AddTest %%i -Outcome Running -Framework gotest -Filename %%i & go test -timeout 5m %%i && appveyor UpdateTest %%i -Outcome Passed -Framework gotest -Filename %%i -Duration 0) || (appveyor UpdateTest %%i -Outcome Failed -Framework gotest -Filename %%i -Duration 0 & exit /b 1) 
->>>>>>> f9321876
 
 # to disable automatic builds
 #build: off
